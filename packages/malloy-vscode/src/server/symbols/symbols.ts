--- conflicted
+++ resolved
@@ -38,11 +38,7 @@
 }
 
 export function getMalloySymbols(document: TextDocument): DocumentSymbol[] {
-<<<<<<< HEAD
-  return Malloy.parse(document.getText()).getSymbols().map(mapSymbol);
-=======
   return Malloy.parse({ source: document.getText() })
     .getSymbols()
     .map(mapSymbol);
->>>>>>> 561a83b1
 }