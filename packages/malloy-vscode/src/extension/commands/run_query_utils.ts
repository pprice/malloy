/*
 * Copyright 2021 Google LLC
 *
 * This program is free software; you can redistribute it and/or
 * modify it under the terms of the GNU General Public License
 * version 2 as published by the Free Software Foundation.
 *
 * This program is distributed in the hope that it will be useful,
 * but WITHOUT ANY WARRANTY; without even the implied warranty of
 * MERCHANTABILITY or FITNESS FOR A PARTICULAR PURPOSE. See the
 * GNU General Public License for more details.
 */

import * as path from "path";
import { performance } from "perf_hooks";
import * as vscode from "vscode";
<<<<<<< HEAD
import { Url, Runtime, UrlReader } from "malloy";
import { DataStyles, HtmlView, DataTreeRoot } from "malloy-render";
=======
import { Malloy, MalloyTranslator, ModelDef } from "@malloy-lang/malloy";
import { DataStyles, HtmlView, DataTreeRoot } from "@malloy-lang/render";
>>>>>>> 56545486
import { loadingIndicator, renderErrorHtml, wrapHTMLSnippet } from "../html";
import {
  BIGQUERY_CONNECTION,
  MALLOY_EXTENSION_STATE,
  RunState,
} from "../state";
import turtleIcon from "../../media/turtle.svg";
import { fetchFile, VscodeUrlReader } from "../utils";

const malloyLog = vscode.window.createOutputChannel("Malloy");

const css = `<style>
body {
	background-color: transparent;
  font-size: 11px;
}
</style>
`;

// TODO replace this with actual JSON metadata import functionality, when it exists
export async function dataStylesForFile(
  uri: string,
  text: string
): Promise<DataStyles> {
  const PREFIX = "--! styles ";
  let styles: DataStyles = {};
  for (const line of text.split("\n")) {
    if (line.startsWith(PREFIX)) {
      const fileName = line.trimEnd().substring(PREFIX.length);
      const stylesPath = path.join(
        uri.replace(/^file:\/\//, ""),
        "..",
        fileName
      );
      // TODO instead of failing silently when the file does not exist, perform this after the WebView has been
      //      created, so that the error can be shown there.
      let stylesText;
      try {
        stylesText = await fetchFile(stylesPath);
      } catch (error) {
        malloyLog.appendLine(
          `Error loading data style '${fileName}': ${error}`
        );
        stylesText = "{}";
      }
      styles = { ...styles, ...compileDataStyles(stylesText) };
    }
  }

  return styles;
}

interface NamedQuerySpec {
  type: "named";
  name: string;
  file: vscode.TextDocument;
}

interface QueryStringSpec {
  type: "string";
  text: string;
  file: vscode.TextDocument;
}

interface QueryFileSpec {
  type: "file";
  index: number;
  file: vscode.TextDocument;
}

type QuerySpec = NamedQuerySpec | QueryStringSpec | QueryFileSpec;

class HackyDataStylesAccumulator implements UrlReader {
  private uriReader: UrlReader;
  private dataStyles: DataStyles = {};

  constructor(uriReader: UrlReader) {
    this.uriReader = uriReader;
  }

  async readUrl(uri: Url): Promise<string> {
    const contents = await this.uriReader.readUrl(uri);
    this.dataStyles = {
      ...this.dataStyles,
      ...(await dataStylesForFile(uri.toString(), contents)),
    };

    return contents;
  }

  getHackyAccumulatedDataStyles() {
    return this.dataStyles;
  }
}

export function runMalloyQuery(
  query: QuerySpec,
  panelId: string,
  name: string
): void {
  vscode.window.withProgress(
    {
      location: vscode.ProgressLocation.Notification,
      title: `Malloy Query (${name})`,
      cancellable: true,
    },
    (progress, token) => {
      let canceled = false;

      const cancel = () => {
        canceled = true;
        if (current) {
          const actuallyCurrent = MALLOY_EXTENSION_STATE.getRunState(
            current.panelId
          );
          if (actuallyCurrent === current) {
            current.panel.dispose();
            MALLOY_EXTENSION_STATE.setRunState(current.panelId, undefined);
            token.isCancellationRequested = true;
          }
        }
      };

      token.onCancellationRequested(cancel);

      const previous = MALLOY_EXTENSION_STATE.getRunState(panelId);

      let current: RunState;
      if (previous) {
        current = {
          cancel,
          panelId,
          panel: previous.panel,
          document: previous.document,
        };
        MALLOY_EXTENSION_STATE.setRunState(panelId, current);
        previous.cancel();
        previous.panel.reveal();
      } else {
        current = {
          panel: vscode.window.createWebviewPanel(
            "malloyQuery",
            name,
            vscode.ViewColumn.Two,
            { enableScripts: true }
          ),
          panelId,
          cancel,
          document: query.file,
        };
        current.panel.iconPath = vscode.Uri.parse(
          path.join(__filename, "..", turtleIcon)
        );
        current.panel.title = name;
        MALLOY_EXTENSION_STATE.setRunState(panelId, current);
      }

      current.panel.onDidDispose(() => {
        current.cancel();
      });

      MALLOY_EXTENSION_STATE.setActiveWebviewPanelId(current.panelId);
      current.panel.onDidChangeViewState((event) => {
        if (event.webviewPanel.active) {
          MALLOY_EXTENSION_STATE.setActiveWebviewPanelId(current.panelId);
          vscode.commands.executeCommand("malloy.refreshSchema");
        }
      });

      const vscodeFiles = new VscodeUrlReader();
      const files = new HackyDataStylesAccumulator(vscodeFiles);

      const runtime = new Runtime({
        urls: files,
        schemas: BIGQUERY_CONNECTION,
        connections: BIGQUERY_CONNECTION,
      });

      return (async () => {
        try {
          malloyLog.appendLine("");
          const allBegin = performance.now();
          const compileBegin = allBegin;

          current.panel.webview.html = wrapHTMLSnippet(
            loadingIndicator("Compiling")
          );
          progress.report({ increment: 20, message: "Compiling" });

          let prepareSql;
          let styles: DataStyles = {};
          if (query.type === "string") {
            prepareSql = runtime
              .makeModel(Url.fromString("file://" + query.file.uri.fsPath))
              .makeQuery(query.text)
              .getSql();
          } else if (query.type === "named") {
            prepareSql = runtime
              .makeModel(Url.fromString("file://" + query.file.uri.fsPath))
              .getQueryByName(query.name)
              .getSql();
          } else {
            prepareSql = runtime
              .makeModel(Url.fromString("file://" + query.file.uri.fsPath))
              .getQueryByIndex(query.index)
              .getSql();
          }

          try {
            const preparedSql = await prepareSql.build();
            styles = { ...styles, ...files.getHackyAccumulatedDataStyles() };

            if (canceled) return;
            malloyLog.appendLine(preparedSql.getSql());
          } catch (error) {
            current.panel.webview.html = renderErrorHtml(
              new Error(error.message || "Something went wrong.")
            );
            return;
          }

          const compileEnd = performance.now();
          logTime("Compile", compileBegin, compileEnd);

          const runBegin = compileEnd;

          current.panel.webview.html = wrapHTMLSnippet(
            loadingIndicator("Running")
          );
          progress.report({ increment: 40, message: "Running" });
          const queryResult = await prepareSql.run();
          if (canceled) return;

          const runEnd = performance.now();
          logTime("Run", runBegin, runEnd);

          current.panel.webview.html = wrapHTMLSnippet(
            loadingIndicator("Rendering")
          );
          current.result = queryResult;
          progress.report({ increment: 80, message: "Rendering" });

          return new Promise<void>((resolve) => {
            // This setTimeout is to allow the extension to set the HTML fully
            // to say that we're rendering before we start doing so. This makes
            // the message onscreen accurate to what's happening.
            setTimeout(async () => {
              const renderBegin = runEnd;

              const data = queryResult.getData();
              const resultExplore = queryResult.getResultExplore();

              if (resultExplore) {
                // TODO replace the DataTree with DataArray
                const table = new DataTreeRoot(
                  data.toObject(),
                  resultExplore._getStructDef(),
                  queryResult._getSourceExploreName(),
                  queryResult._getSourceFilters()
                );
                current.panel.webview.html = wrapHTMLSnippet(
                  css + (await new HtmlView().render(table, styles))
                );

                const renderEnd = performance.now();
                logTime("Render", renderBegin, renderEnd);

                const allEnd = renderEnd;
                logTime("Total", allBegin, allEnd);
              }
              resolve();
            }, 0);
          });
        } catch (error) {
          current.panel.webview.html = renderErrorHtml(error);
        }
      })();
    }
  );
}

export function compileDataStyles(styles: string): DataStyles {
  try {
    return JSON.parse(styles) as DataStyles;
  } catch (error) {
    throw new Error(`Error compiling data styles: ${error.message}`);
  }
}

function logTime(name: string, start: number, end: number) {
  malloyLog.appendLine(
    `${name} time: ${((end - start) / 1000).toLocaleString()}s`
  );
}<|MERGE_RESOLUTION|>--- conflicted
+++ resolved
@@ -14,13 +14,8 @@
 import * as path from "path";
 import { performance } from "perf_hooks";
 import * as vscode from "vscode";
-<<<<<<< HEAD
-import { Url, Runtime, UrlReader } from "malloy";
-import { DataStyles, HtmlView, DataTreeRoot } from "malloy-render";
-=======
-import { Malloy, MalloyTranslator, ModelDef } from "@malloy-lang/malloy";
+import { Url, Runtime, UrlReader } from "@malloy-lang/malloy";
 import { DataStyles, HtmlView, DataTreeRoot } from "@malloy-lang/render";
->>>>>>> 56545486
 import { loadingIndicator, renderErrorHtml, wrapHTMLSnippet } from "../html";
 import {
   BIGQUERY_CONNECTION,
