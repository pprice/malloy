{
  "name": "@malloydata/db-duckdb",
  "version": "0.0.32",
  "license": "MIT",
  "main": "./dist/index.js",
  "types": "./dist/index.d.ts",
  "engines": {
    "node": ">=11"
  },
  "exports": {
    ".": "./dist/index.js",
    "./package.json": "./package.json",
    "./wasm": {
      "browser": "./dist/duckdb_wasm_connection_browser.js",
      "node": "./dist/duckdb_wasm_connection_node.js"
    }
  },
  "typesVersions": {
    "*": {
      "index": [
        "./dist/index.d.ts"
      ],
      "wasm": [
        "./dist/duckdb_wasm_connection_browser.d.ts"
      ]
    }
  },
  "homepage": "https://github.com/malloydata/malloy#readme",
  "repository": {
    "type": "git",
    "url": "https://github.com/malloydata/malloy"
  },
  "scripts": {
    "lint": "eslint '**/*.ts{,x}'",
    "lint-fix": "eslint '**/*.ts{,x}' --fix",
    "test": "jest --config=../../jest.config.js",
    "build": "tsc --build",
    "clean": "tsc --build --clean",
    "malloyc": "ts-node ../../scripts/malloy-to-json",
    "prepublishOnly": "npm run build"
  },
  "dependencies": {
<<<<<<< HEAD
    "@duckdb/duckdb-wasm": "^1.17.0",
    "@malloydata/malloy": "^0.0.16",
    "duckdb": "^0.6.2-dev416.0"
=======
    "@malloydata/duckdb-wasm": "0.0.1",
    "@malloydata/malloy": "^0.0.32",
    "apache-arrow": "^11.0.0",
    "duckdb": "0.7.1",
    "web-worker": "^1.2.0"
>>>>>>> 4721a132
  }
}<|MERGE_RESOLUTION|>--- conflicted
+++ resolved
@@ -40,16 +40,10 @@
     "prepublishOnly": "npm run build"
   },
   "dependencies": {
-<<<<<<< HEAD
-    "@duckdb/duckdb-wasm": "^1.17.0",
-    "@malloydata/malloy": "^0.0.16",
-    "duckdb": "^0.6.2-dev416.0"
-=======
     "@malloydata/duckdb-wasm": "0.0.1",
     "@malloydata/malloy": "^0.0.32",
     "apache-arrow": "^11.0.0",
     "duckdb": "0.7.1",
     "web-worker": "^1.2.0"
->>>>>>> 4721a132
   }
 }