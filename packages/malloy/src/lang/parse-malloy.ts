--- conflicted
+++ resolved
@@ -52,11 +52,7 @@
   DocumentCompletion,
   walkForDocumentCompletions,
 } from "./parse-tree-walkers/document-completion-walker";
-<<<<<<< HEAD
 import { ReferenceList } from "./reference-list";
-import { rangeFromToken } from "./source-reference";
-=======
->>>>>>> 8312a2c6
 
 class MalloyParserErrorHandler implements ANTLRErrorListener<Token> {
   constructor(
