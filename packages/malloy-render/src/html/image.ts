/*
 * Copyright 2023 Google LLC
 *
 * Permission is hereby granted, free of charge, to any person obtaining
 * a copy of this software and associated documentation files
 * (the "Software"), to deal in the Software without restriction,
 * including without limitation the rights to use, copy, modify, merge,
 * publish, distribute, sublicense, and/or sell copies of the Software,
 * and to permit persons to whom the Software is furnished to do so,
 * subject to the following conditions:
 *
 * The above copyright notice and this permission notice shall be
 * included in all copies or substantial portions of the Software.
 *
 * THE SOFTWARE IS PROVIDED "AS IS", WITHOUT WARRANTY OF ANY KIND,
 * EXPRESS OR IMPLIED, INCLUDING BUT NOT LIMITED TO THE WARRANTIES OF
 * MERCHANTABILITY, FITNESS FOR A PARTICULAR PURPOSE AND NONINFRINGEMENT.
 * IN NO EVENT SHALL THE AUTHORS OR COPYRIGHT HOLDERS BE LIABLE FOR ANY
 * CLAIM, DAMAGES OR OTHER LIABILITY, WHETHER IN AN ACTION OF CONTRACT,
 * TORT OR OTHERWISE, ARISING FROM, OUT OF OR IN CONNECTION WITH THE
 * SOFTWARE OR THE USE OR OTHER DEALINGS IN THE SOFTWARE.
 */

import {DataColumn, Explore, Field, Tag} from '@malloydata/malloy';
import {Renderer} from '../renderer';
import {createErrorElement, createNullElement} from './utils';
import {RendererFactory} from '../renderer_factory';
import {ImageRenderOptions, StyleDefaults} from '../data_styles';
import {RendererOptions} from '../renderer_types';

function getParentRecord(data: DataColumn, n = 0) {
  let record = data;
  while (n > 0 && record.parentRecord) {
    n -= 1;
    record = record.parentRecord;
  }
  return record;
}

function getDynamicValue({tag, data}: {tag: Tag; data: DataColumn}) {
  const match = tag
    .tag('field')
    ?.text()
    ?.match(/^(\^*)(.*)/);
  if (!match) return;

  const [, parentScoping, fieldName] = match;

  const ancestorCt = parentScoping.length;
  const scope = getParentRecord(data, ancestorCt);
  // @ts-ignore
  return scope?.cell?.(fieldName)?.value;
}

export class HTMLImageRenderer implements Renderer {
  constructor(private readonly document: Document) {}

  async render(data: DataColumn): Promise<HTMLElement> {
    if (!data.isString()) {
      return createErrorElement(
        this.document,
        'Invalid field for Image renderer'
      );
    }

    const {tag} = data.field.tagParse();
    const imgTag = tag.tag('image');

    if (!imgTag) {
      return createErrorElement(
        this.document,
        'Missing tag for Image renderer'
      );
    }

    const element: HTMLElement = data.isNull()
      ? createNullElement(this.document)
      : this.document.createElement('img');
<<<<<<< HEAD

    const width = imgTag.numeric('width');
    const height = imgTag.numeric('height');
    // Both image and null placeholder get matching size
    if (width) element.style.width = `${width}px`;
    if (height) element.style.height = `${height}px`;

    const img = element as HTMLImageElement;

    const altTag = imgTag.tag('alt');
    if (altTag) {
      const alt = getDynamicValue({tag: altTag, data}) ?? altTag?.text();
      img.alt = alt;
    }

=======
    const {tag} = data.field.tagParse();
    const width = tag.text('image', 'width');
    const height = tag.text('image', 'height');
    // Both image and null placeholder get matching size
    if (width) element.style.width = width;
    if (height) element.style.height = height;
>>>>>>> 2282ad6a
    // Image specific props
    if (!data.isNull()) {
      img.src = data.value;
    }
    return element;
  }
}

export class ImageRendererFactory extends RendererFactory<ImageRenderOptions> {
  public static readonly instance = new ImageRendererFactory();

  create(
    document: Document,
    _styleDefaults: StyleDefaults,
    _rendererOptions: RendererOptions,
    _field: Field | Explore,
    _options: ImageRenderOptions
  ): Renderer {
    return new HTMLImageRenderer(document);
  }

  get rendererName() {
    return 'image';
  }
}<|MERGE_RESOLUTION|>--- conflicted
+++ resolved
@@ -76,13 +76,12 @@
     const element: HTMLElement = data.isNull()
       ? createNullElement(this.document)
       : this.document.createElement('img');
-<<<<<<< HEAD
 
-    const width = imgTag.numeric('width');
-    const height = imgTag.numeric('height');
+    const width = imgTag.text('width');
+    const height = imgTag.text('height');
     // Both image and null placeholder get matching size
-    if (width) element.style.width = `${width}px`;
-    if (height) element.style.height = `${height}px`;
+    if (width) element.style.width = width;
+    if (height) element.style.height = height;
 
     const img = element as HTMLImageElement;
 
@@ -92,14 +91,6 @@
       img.alt = alt;
     }
 
-=======
-    const {tag} = data.field.tagParse();
-    const width = tag.text('image', 'width');
-    const height = tag.text('image', 'height');
-    // Both image and null placeholder get matching size
-    if (width) element.style.width = width;
-    if (height) element.style.height = height;
->>>>>>> 2282ad6a
     // Image specific props
     if (!data.isNull()) {
       img.src = data.value;
