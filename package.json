{
  "private": true,
  "version": "0.0.1",
  "license": "GPL-2.0",
  "name": "malloy",
  "workspaces": {
    "packages": [
      "packages/*",
      "demo/*"
    ]
  },
  "engines": {
    "yarn": "^1.22.0"
  },
  "files": [
    "samples"
  ],
  "scripts": {
    "clean": "yarn workspace @malloydata/malloy clean && yarn tsc --build --clean",
    "build": "yarn workspace @malloydata/malloy build-parser && yarn tsc --build",
    "package-extension": "yarn build && yarn workspace malloy-vscode package-extension",
    "lint": "yarn eslint '**/*.ts{,x}'",
    "test": "yarn jest --runInBand",
    "docs-clean": "rm -rf docs/.jekyll-cache/ && rm -rf docs/_includes/generated/ && rm -rf docs/documentation && rm -rf js/generated/",
    "docs-prebuild": "yarn build && yarn docs-clean",
    "docs-build": "yarn docs-prebuild && ts-node --project tsconfig.docs.json --esm ./docs/_scripts/build_docs/index.ts && cd docs && bundle exec jekyll build",
    "docs-preprocess": "ts-node --esm --project tsconfig.docs.json docs/_scripts/build_docs/index.ts --watch",
    "docs-postprocess": "yarn wait-on ./docs/_includes/generated/toc.html && cd docs && bundle exec jekyll serve -l -o",
    "docs-serve": "yarn docs-prebuild && yarn concurrently --kill-others 'yarn docs-preprocess' 'yarn docs-postprocess'",
    "vscode-build-extension-dev": "yarn dotenv yarn workspace malloy-vscode build-extension-dev",
    "vscode-publish-extensions": "yarn dotenv yarn workspace malloy-vscode publish-extensions",
    "vscode-build-composer-dev": "yarn workspace malloy-composer-demo build",
    "third-party-licenses": "ts-node scripts/third_party_licenses",
    "malloyc": "ts-node scripts/malloy-to-json",
    "build-duckdb-db": "ts-node scripts/build_duckdb_test_database",
    "update-duckdb": "ts-node scripts/update_duckdb"
  },
  "devDependencies": {
    "@jest/globals": "^26.6.2",
    "@malloydata/db-bigquery": "*",
    "@malloydata/malloy": "*",
    "@malloydata/render": "*",
    "@types/archiver": "^5.3.1",
    "@types/jest-expect-message": "^1.0.3",
    "@types/md5": "^2.3.1",
    "@types/node": "^16.6.2",
    "@types/node-fetch": "^2.6.2",
    "@types/tar-stream": "^2.2.2",
    "@typescript-eslint/eslint-plugin": "^4.9.1",
    "@typescript-eslint/parser": "^4.18.0",
    "archiver": "^5.3.0",
    "concurrently": "^6.2.1",
    "cross-os": "^1.5.0",
    "csv-stringify": "^5.6.5",
    "eslint": "^7.28.0",
    "eslint-config-prettier": "^8.3.0",
    "eslint-plugin-prettier": "^3.4.0",
    "jest": "^26.6.0",
    "jest-diff": "^27.0.6",
    "jest-expect-message": "^1.0.2",
    "jsdom": "^19.0.0",
    "md5": "^2.3.0",
    "node-fetch": "^2.6.1",
    "prettier": "^2.3.2",
    "remark-gfm": "^1.0.0",
    "remark-parse": "^10.0.1",
    "shiki": "^0.10.0",
    "tar-stream": "^2.2.0",
    "ts-jest": "^26.4.4",
<<<<<<< HEAD
    "ts-node": "^9.1.1",
    "typescript": "4.5.4",
    "unified": "^9.2.1",
    "wait-on": "^6.0.0",
    "dotenv-cli": "^6.0.0"
=======
    "ts-node": "^10.9.1",
    "typescript": "4.7.4",
    "unified": "^10.1.2",
    "wait-on": "^6.0.0"
>>>>>>> 9d0fe880
  },
  "resolutions": {
    "simple-get": "3.1.1",
    "node-fetch": "2.6.7",
    "nanoid": "3.1.31",
    "node-forge": "1.3.0",
    "ansi-regex": "5.0.1",
    "nth-check": "2.0.1",
    "markdown-it": "12.3.2"
  }
}<|MERGE_RESOLUTION|>--- conflicted
+++ resolved
@@ -67,18 +67,11 @@
     "shiki": "^0.10.0",
     "tar-stream": "^2.2.0",
     "ts-jest": "^26.4.4",
-<<<<<<< HEAD
-    "ts-node": "^9.1.1",
-    "typescript": "4.5.4",
-    "unified": "^9.2.1",
-    "wait-on": "^6.0.0",
-    "dotenv-cli": "^6.0.0"
-=======
     "ts-node": "^10.9.1",
     "typescript": "4.7.4",
     "unified": "^10.1.2",
-    "wait-on": "^6.0.0"
->>>>>>> 9d0fe880
+    "wait-on": "^6.0.0",
+    "dotenv-cli": "^6.0.0"
   },
   "resolutions": {
     "simple-get": "3.1.1",
